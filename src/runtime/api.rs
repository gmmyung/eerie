--- conflicted
+++ resolved
@@ -7,15 +7,10 @@
     vm,
 };
 use iree_sys::runtime as sys;
-<<<<<<< HEAD
 use core::marker::PhantomData;
 #[cfg(feature = "std")]
 use std::path::Path;
-use tracing::trace;
-=======
-use std::{ffi::CString, marker::PhantomData, path::Path};
 use log::trace;
->>>>>>> e0394825
 
 /// Options used to configure an instance.
 pub struct InstanceOptions<'a> {
